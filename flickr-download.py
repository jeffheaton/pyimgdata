# Flickr Download, by Jeff Heaton (http://www.heatonresearch.com)
<<<<<<< HEAD
=======
# https://github.com/jeffheaton/pyimgdata
>>>>>>> 98218c9e
# Copyright 2020, MIT License
import flickrapi
import requests
import logging
import logging.config
import os
import configparser
import time
import csv
import sys
from urllib.request import urlretrieve
from PIL import Image
from io import BytesIO
from hashlib import sha256

# https://code.flickr.net/2008/08/19/standard-photos-response-apis-for-civilized-age/

# Nicely formatted time string
def hms_string(sec_elapsed):
    h = int(sec_elapsed / (60 * 60))
    m = int((sec_elapsed % (60 * 60)) / 60)
    s = sec_elapsed % 60
    return f"{h}:{m:>02}:{s:>05.2f}"
        
def is_true(str):
    return str.lower()[0] == 't'

class FlickrImageDownload:
    def __init__(self):
        self.config = configparser.ConfigParser()
        self.config.read("config_flickr.ini")
        logging.config.fileConfig("logging.properties")
        
        self.config_path = self.config['Download']['path']
        self.config_prefix = self.config['Download']['prefix']
        self.config_search = self.config['Download']['search']
        self.config_update_minutes = int(self.config['Download']['update_minutes'])
        self.config_max_download_count = int(self.config['Download']['max_download'])
        self.config_license_allowed = [int(e) if e.isdigit() else e 
            for e in self.config['Download']['license'].split(',')]
        self.config_format = self.config['Process']['image_format']
        self.config_process = is_true(self.config['Process']['process'])
        self.config_crop_square = is_true(self.config['Process']['crop_square'])
        self.config_scale_width = int(self.config['Process']['scale_width'])
        self.config_scale_height = int(self.config['Process']['scale_height'])
        self.config_min_width = int(self.config['Process']['min_width'])
        self.config_min_height = int(self.config['Process']['min_height'])
        
        if "sources_file" in self.config['Download']:
            self.config_sources_file = self.config['Download']['sources_file']
        else:
            self.config_sources_file = None
            
                
        self.flickr=flickrapi.FlickrAPI(
            self.config['FLICKR']['id'], 
            self.config['FLICKR']['secret'], 
            cache=True)
        
    def reset_counts(self):
        self.download_count = 0
        self.start_time = time.time()
        self.last_update = 0
        self.download_count = 0
        self.error_count = 0
        self.cached = 0
        self.sources = []
        
    def load_image(self, url):
        try:
            response = requests.get(url)
            h = sha256(response.content).hexdigest()
            img = Image.open(BytesIO(response.content))
            img.load()
            return img, h
        except KeyboardInterrupt:
            logging.info("Keyboard interrupt, stopping")
            sys.exit(0)
        except:
            logging.warning(f"Unexpected exception while downloading image: {url}" , exc_info=True)
            return None, None
        

    def obtain_photo(self, photo):
        url = photo.get('url_c')
        license = photo.get('license')

        if int(license) in self.config_license_allowed and url:
            image, h = self.load_image(url)
            
            if image:
                return image
            else:
                self.error_count += 1
                
        return None
    
    def check_to_keep_photo(self, url, image):
        h = sha256(image.tobytes()).hexdigest()
        p = os.path.join(self.config_path, f"{self.config_prefix}-{h}.{self.config_format}")
        self.sources.append([url,p])
        if not os.path.exists(p):
            self.download_count += 1
            logging.debug(f"Downloaded: {url} to {p}")
            return p
        else:
            self.cached += 1
            logging.debug(f"Image already exists: {url}")
            return None
        
    def process_image(self, image, path):        
        width, height = image.size
        
        # Crop the image, centered
        if self.config_crop_square and self.config_process:
            new_width = min(width,height)
            new_height = new_width
            left = (width - new_width)/2
            top = (height - new_height)/2
            right = (width + new_width)/2
            bottom = (height + new_height)/2
            image = image.crop((left, top, right, bottom))
            
        # Scale the image
        if self.config_scale_width>0 and self.config_process:
            image = image.resize((
                self.config_scale_width, 
                self.config_scale_height), 
                Image.ANTIALIAS)


        # Convert to full color (no grayscale, no transparent)
        if image.mode not in ('RGB'):
            logging.debug(f"Grayscale to RGB: {path}")
            rgbimg = Image.new("RGB", image.size)
            rgbimg.paste(image)
            image = rgbimg
            
        return image
                
    def track_progress(self):
        elapsed_min = int((time.time() - self.start_time)/60)
        self.since_last_update = elapsed_min - self.last_update
        if self.since_last_update >= self.config_update_minutes:
            logging.info(f"Update for {elapsed_min}: images={self.download_count:,}; errors={self.error_count:,}; cached={self.cached:,}")
            self.last_update = elapsed_min

        if self.download_count > self.config_max_download_count:
            logging.info("Reached max download count")
            return True
        
        return False
    
    def write_sources(self):
        if self.config_sources_file:
            logging.info("Writing sources file.")
            filename = os.path.join(self.config_path, self.config_sources_file)
            with open(filename, 'w', newline='') as csvfile:  
                csvwriter = csv.writer(csvfile)  
                csvwriter.writerow(['url', 'file'])  
                csvwriter.writerows(self.sources)

    def run(self):
        logging.info("Starting...")
        self.reset_counts() 
        
        photos = self.flickr.walk(text=self.config_search,
            tag_mode='all',
            tags=self.config_search,
            extras='url_c,license',
            per_page=100,           
            sort='relevance',
            #license='0'
            )

        for photo in photos:
            url = photo.get('url_c')
            img = self.obtain_photo(photo)
            if img: 
                path = self.check_to_keep_photo(url, img)
                if path:
                    img = self.process_image(img, path)
                    img.save(path)
            
            if self.track_progress():
                break
        
        self.write_sources()
        elapsed_time = time.time() - self.start_time
        logging.info("Complete, elapsed time: {}".format(hms_string(elapsed_time)))

task = FlickrImageDownload()
task.run()<|MERGE_RESOLUTION|>--- conflicted
+++ resolved
@@ -1,8 +1,5 @@
 # Flickr Download, by Jeff Heaton (http://www.heatonresearch.com)
-<<<<<<< HEAD
-=======
 # https://github.com/jeffheaton/pyimgdata
->>>>>>> 98218c9e
 # Copyright 2020, MIT License
 import flickrapi
 import requests
